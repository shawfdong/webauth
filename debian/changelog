--- conflicted
+++ resolved
@@ -1,12 +1,11 @@
-<<<<<<< HEAD
-webauth (4.6.0-1~bpo70+1) wheezy-backports; urgency=medium
+webauth (4.6.0-2~bpo70+1) wheezy-backports; urgency=medium
 
   * Backport to stable.
   * Revert the migration to Apache 2.4 and restore Apache 2.2 handling of
     module installation and enabling, but keep the new package names.
 
  -- Russ Allbery <rra@debian.org>  Wed, 28 Aug 2013 20:05:10 -0700
-=======
+
 webauth (4.6.0-2) unstable; urgency=medium
 
   * Change ownership of the mod_webauth keyring to www-data on upgrade
@@ -17,7 +16,6 @@
     because the keyring could not be initialized.
 
  -- Russ Allbery <rra@debian.org>  Wed, 19 Mar 2014 13:50:40 -0700
->>>>>>> 9743fb5c
 
 webauth (4.6.0-1) unstable; urgency=medium
 
