--- conflicted
+++ resolved
@@ -1,11 +1,4 @@
-<<<<<<< HEAD
-webauth (4.5.4-1~bpo60+2) squeeze-backports; urgency=low
-
-  * Fix the dependencies of libwebkdc-perl for squeeze.
-
- -- Russ Allbery <rra@debian.org>  Mon, 19 Aug 2013 20:02:08 -0700
-
-webauth (4.5.4-1~bpo60+1) squeeze-backports; urgency=low
+webauth (4.5.5-1~bpo60+1) squeeze-backports; urgency=low
 
   * Backport to squeeze.
   * Revert the changes to README.Debian.
@@ -19,10 +12,7 @@
 
  -- Russ Allbery <rra@debian.org>  Sun, 18 Aug 2013 18:43:16 -0700
 
-webauth (4.5.4-1) unstable; urgency=low
-=======
 webauth (4.5.5-1) experimental; urgency=low
->>>>>>> 8c52c83c
 
   * New upstream release.
     - Warn about mismatched webkdc-proxy tokens but no longer treat them
