#! /bin/sh

set -e

# Make sure that /var/lib/webauth exists and is writable by the www-data
# group, since this is where the keyring and service token cache will go.
if [ ! -d /var/lib/webauth ] ; then
    mkdir /var/lib/webauth
fi
chgrp www-data /var/lib/webauth
chmod 770 /var/lib/webauth

<<<<<<< HEAD
# If the Apache module is configured and Apache is running, restart Apache on
# upgrades.
if [ -f /etc/apache2/mods-enabled/webauth.load ] ; then
    if invoke-rc.d apache2 status >/dev/null 2>&1 ; then
        invoke-rc.d apache2 restart
=======
# On upgrade from versions prior to 4.6.0-2, ensure the keyring is owned by
# www-data if it was owned by root.  Earlier versions of WebAuth updated the
# keyring during Apache configuration and therefore created it owned by root,
# but keyring handling is now done in the child processes, so those keyrings
# would no longer be readable.
if [ "$1" = 'configure' ] && [ -f '/var/lib/webauth/keyring' ] ; then
    if [ -n "$2" ] && dpkg --compare-versions "$2" lt 4.6.0-2~ ; then
        if [ "$(stat -c '%U' /var/lib/webauth/keyring)" = 'root' ] ; then
            chown www-data:www-data /var/lib/webauth/keyring
        fi
    fi
fi

# dh_apache2 -e currently doesn't add code to restart Apache when a module
# that isn't enabled by default was enabled and is upgraded.  (#710463)  This
# code is somewhat odd since the cleanest way to restart Apache on upgrade is
# to invoke the enmod action, but we must not do that unless the module is
# already enabled.
if [ -e /usr/share/apache2/apache2-maintscript-helper ] ; then
    . /usr/share/apache2/apache2-maintscript-helper
    if a2query -q -m webauth ; then
        apache2_invoke enmod webauth
>>>>>>> 9743fb5c
    fi
fi

#DEBHELPER#

exit 0<|MERGE_RESOLUTION|>--- conflicted
+++ resolved
@@ -10,13 +10,6 @@
 chgrp www-data /var/lib/webauth
 chmod 770 /var/lib/webauth
 
-<<<<<<< HEAD
-# If the Apache module is configured and Apache is running, restart Apache on
-# upgrades.
-if [ -f /etc/apache2/mods-enabled/webauth.load ] ; then
-    if invoke-rc.d apache2 status >/dev/null 2>&1 ; then
-        invoke-rc.d apache2 restart
-=======
 # On upgrade from versions prior to 4.6.0-2, ensure the keyring is owned by
 # www-data if it was owned by root.  Earlier versions of WebAuth updated the
 # keyring during Apache configuration and therefore created it owned by root,
@@ -30,16 +23,11 @@
     fi
 fi
 
-# dh_apache2 -e currently doesn't add code to restart Apache when a module
-# that isn't enabled by default was enabled and is upgraded.  (#710463)  This
-# code is somewhat odd since the cleanest way to restart Apache on upgrade is
-# to invoke the enmod action, but we must not do that unless the module is
-# already enabled.
-if [ -e /usr/share/apache2/apache2-maintscript-helper ] ; then
-    . /usr/share/apache2/apache2-maintscript-helper
-    if a2query -q -m webauth ; then
-        apache2_invoke enmod webauth
->>>>>>> 9743fb5c
+# If the Apache module is configured and Apache is running, restart Apache on
+# upgrades.
+if [ -f /etc/apache2/mods-enabled/webauth.load ] ; then
+    if invoke-rc.d apache2 status >/dev/null 2>&1 ; then
+        invoke-rc.d apache2 restart
     fi
 fi
 
